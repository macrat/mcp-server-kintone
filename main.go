--- conflicted
+++ resolved
@@ -370,13 +370,9 @@
 	type Res struct {
 		Apps []KintoneAppDetail `json:"apps"`
 	}
-<<<<<<< HEAD
+
+	var httpRes Res
 	err := h.FetchHTTPWithJSON(ctx, "GET", "/k/v1/apps.json", nil, req, &httpRes)
-=======
-
-	var httpRes Res
-	err := h.FetchHTTP(ctx, "GET", "/k/v1/apps.json", nil, req, &httpRes)
->>>>>>> 4bb69d22
 	if err != nil {
 		return nil, err
 	}
@@ -390,7 +386,7 @@
 
 	hasNext := false
 	var httpRes2 Res
-	err = h.FetchHTTP(ctx, "GET", "/k/v1/apps.json", nil, JsonMap{"offset": req.Offset + len(httpRes.Apps), "limit": 1}, &httpRes2)
+	err = h.FetchHTTPWithJSON(ctx, "GET", "/k/v1/apps.json", nil, JsonMap{"offset": req.Offset + len(httpRes.Apps), "limit": 1}, &httpRes2)
 	if err == nil {
 		hasNext = len(httpRes2.Apps) > 0
 	}
